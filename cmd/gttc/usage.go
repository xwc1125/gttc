// Copyright 2015 The go-ethereum Authors
// This file is part of go-ethereum.
//
// go-ethereum is free software: you can redistribute it and/or modify
// it under the terms of the GNU General Public License as published by
// the Free Software Foundation, either version 3 of the License, or
// (at your option) any later version.
//
// go-ethereum is distributed in the hope that it will be useful,
// but WITHOUT ANY WARRANTY; without even the implied warranty of
// MERCHANTABILITY or FITNESS FOR A PARTICULAR PURPOSE. See the
// GNU General Public License for more details.
//
// You should have received a copy of the GNU General Public License
// along with go-ethereum. If not, see <http://www.gnu.org/licenses/>.

// Contains the geth command usage template and generator.

package main

import (
	"io"
	"sort"

	"strings"

	"github.com/TTCECO/gttc/cmd/utils"
	"github.com/TTCECO/gttc/internal/debug"
	"gopkg.in/urfave/cli.v1"
)

// AppHelpTemplate is the test template for the default, global app help topic.
var AppHelpTemplate = `NAME:
   {{.App.Name}} - {{.App.Usage}}

   Copyright 2013-2018 The go-ethereum Authors

USAGE:
   {{.App.HelpName}} [options]{{if .App.Commands}} command [command options]{{end}} {{if .App.ArgsUsage}}{{.App.ArgsUsage}}{{else}}[arguments...]{{end}}
   {{if .App.Version}}
VERSION:
   {{.App.Version}}
   {{end}}{{if len .App.Authors}}
AUTHOR(S):
   {{range .App.Authors}}{{ . }}{{end}}
   {{end}}{{if .App.Commands}}
COMMANDS:
   {{range .App.Commands}}{{join .Names ", "}}{{ "\t" }}{{.Usage}}
   {{end}}{{end}}{{if .FlagGroups}}
{{range .FlagGroups}}{{.Name}} OPTIONS:
  {{range .Flags}}{{.}}
  {{end}}
{{end}}{{end}}{{if .App.Copyright }}
COPYRIGHT:
   {{.App.Copyright}}
   {{end}}
`

// flagGroup is a collection of flags belonging to a single topic.
type flagGroup struct {
	Name  string
	Flags []cli.Flag
}

// AppHelpFlagGroups is the application flags, grouped by functionality.
var AppHelpFlagGroups = []flagGroup{
	{
		Name: "ETHEREUM",
		Flags: []cli.Flag{
			configFileFlag,
			utils.DataDirFlag,
			utils.KeyStoreDirFlag,
			utils.NoUSBFlag,
			utils.NetworkIdFlag,
			utils.TestnetFlag,
			utils.RinkebyFlag,
			utils.SyncModeFlag,
			utils.GCModeFlag,
			utils.EthStatsURLFlag,
			utils.IdentityFlag,
			utils.LightServFlag,
			utils.LightPeersFlag,
			utils.LightKDFFlag,
		},
	},
	{Name: "DEVELOPER CHAIN",
		Flags: []cli.Flag{
			utils.DeveloperFlag,
			utils.DeveloperPeriodFlag,
		},
	},
	{
		Name: "ETHASH",
		Flags: []cli.Flag{
			utils.EthashCacheDirFlag,
			utils.EthashCachesInMemoryFlag,
			utils.EthashCachesOnDiskFlag,
			utils.EthashDatasetDirFlag,
			utils.EthashDatasetsInMemoryFlag,
			utils.EthashDatasetsOnDiskFlag,
		},
	},
	//{
	//	Name: "DASHBOARD",
	//	Flags: []cli.Flag{
	//		utils.DashboardEnabledFlag,
	//		utils.DashboardAddrFlag,
	//		utils.DashboardPortFlag,
	//		utils.DashboardRefreshFlag,
	//		utils.DashboardAssetsFlag,
	//	},
	//},
	{
		Name: "TRANSACTION POOL",
		Flags: []cli.Flag{
			utils.TxPoolNoLocalsFlag,
			utils.TxPoolJournalFlag,
			utils.TxPoolRejournalFlag,
			utils.TxPoolPriceLimitFlag,
			utils.TxPoolPriceBumpFlag,
			utils.TxPoolAccountSlotsFlag,
			utils.TxPoolGlobalSlotsFlag,
			utils.TxPoolAccountQueueFlag,
			utils.TxPoolGlobalQueueFlag,
			utils.TxPoolLifetimeFlag,
		},
	},
	{
		Name: "PERFORMANCE TUNING",
		Flags: []cli.Flag{
			utils.CacheFlag,
			utils.CacheDatabaseFlag,
			utils.CacheGCFlag,
			utils.TrieCacheGenFlag,
		},
	},
	{
		Name: "ACCOUNT",
		Flags: []cli.Flag{
			utils.UnlockedAccountFlag,
			utils.PasswordFileFlag,
		},
	},
	{
		Name: "API AND CONSOLE",
		Flags: []cli.Flag{
			utils.RPCEnabledFlag,
			utils.RPCListenAddrFlag,
			utils.RPCPortFlag,
			utils.RPCApiFlag,
			utils.WSEnabledFlag,
			utils.WSListenAddrFlag,
			utils.WSPortFlag,
			utils.WSApiFlag,
			utils.WSAllowedOriginsFlag,
			utils.IPCDisabledFlag,
			utils.IPCPathFlag,
			utils.RPCCORSDomainFlag,
			utils.RPCVirtualHostsFlag,
			utils.JSpathFlag,
			utils.ExecFlag,
			utils.PreloadJSFlag,
		},
	},
	{
		Name: "NETWORKING",
		Flags: []cli.Flag{
			utils.BootnodesFlag,
			utils.BootnodesV4Flag,
			utils.BootnodesV5Flag,
			utils.ListenPortFlag,
			utils.MaxPeersFlag,
			utils.MaxPendingPeersFlag,
			utils.NATFlag,
			utils.NoDiscoverFlag,
			utils.DiscoveryV5Flag,
			utils.NetrestrictFlag,
			utils.NodeKeyFileFlag,
			utils.NodeKeyHexFlag,
		},
	},
	{
		Name: "MINER",
		Flags: []cli.Flag{
			utils.MiningEnabledFlag,
			utils.MinerThreadsFlag,
			utils.EtherbaseFlag,
			utils.TargetGasLimitFlag,
			utils.GasPriceFlag,
			utils.ExtraDataFlag,
		},
	},
	{
		Name: "GAS PRICE ORACLE",
		Flags: []cli.Flag{
			utils.GpoBlocksFlag,
			utils.GpoPercentileFlag,
		},
	},
	{
		Name: "VIRTUAL MACHINE",
		Flags: []cli.Flag{
			utils.VMEnableDebugFlag,
		},
	},
	{
		Name: "LOGGING AND DEBUGGING",
		Flags: append([]cli.Flag{
			utils.MetricsEnabledFlag,
			utils.FakePoWFlag,
			utils.NoCompactionFlag,
		}, debug.Flags...),
	},
	{
		Name:  "WHISPER (EXPERIMENTAL)",
		Flags: whisperFlags,
	},
	{
		Name: "DEPRECATED",
		Flags: []cli.Flag{
			utils.FastSyncFlag,
			utils.LightModeFlag,
		},
	},
	{
		Name: "BROWSER",
		Flags: []cli.Flag{
			utils.BrowserEnabledFlag,
			utils.BrowserDriverFlag,
			utils.BrowserDBIPFlag,
			utils.BrowserDBPortFlag,
			utils.BrowserDBNameFlag,
			utils.BrowserDBUserFlag,
			utils.BrowserDBPassFlag,
<<<<<<< HEAD
=======
			utils.BrowserWebEnabledFlag,
			utils.BrowserWebPortFlag,
>>>>>>> d5b62037
		},
	},
	{
		Name: "MISC",
	},
}

// byCategory sorts an array of flagGroup by Name in the order
// defined in AppHelpFlagGroups.
type byCategory []flagGroup

func (a byCategory) Len() int      { return len(a) }
func (a byCategory) Swap(i, j int) { a[i], a[j] = a[j], a[i] }
func (a byCategory) Less(i, j int) bool {
	iCat, jCat := a[i].Name, a[j].Name
	iIdx, jIdx := len(AppHelpFlagGroups), len(AppHelpFlagGroups) // ensure non categorized flags come last

	for i, group := range AppHelpFlagGroups {
		if iCat == group.Name {
			iIdx = i
		}
		if jCat == group.Name {
			jIdx = i
		}
	}

	return iIdx < jIdx
}

func flagCategory(flag cli.Flag) string {
	for _, category := range AppHelpFlagGroups {
		for _, flg := range category.Flags {
			if flg.GetName() == flag.GetName() {
				return category.Name
			}
		}
	}
	return "MISC"
}

func init() {
	// Override the default app help template
	cli.AppHelpTemplate = AppHelpTemplate

	// Define a one shot struct to pass to the usage template
	type helpData struct {
		App        interface{}
		FlagGroups []flagGroup
	}

	// Override the default app help printer, but only for the global app help
	originalHelpPrinter := cli.HelpPrinter
	cli.HelpPrinter = func(w io.Writer, tmpl string, data interface{}) {
		if tmpl == AppHelpTemplate {
			// Iterate over all the flags and add any uncategorized ones
			categorized := make(map[string]struct{})
			for _, group := range AppHelpFlagGroups {
				for _, flag := range group.Flags {
					categorized[flag.String()] = struct{}{}
				}
			}
			uncategorized := []cli.Flag{}
			for _, flag := range data.(*cli.App).Flags {
				if _, ok := categorized[flag.String()]; !ok {
					if strings.HasPrefix(flag.GetName(), "dashboard") {
						continue
					}
					uncategorized = append(uncategorized, flag)
				}
			}
			if len(uncategorized) > 0 {
				// Append all ungategorized options to the misc group
				miscs := len(AppHelpFlagGroups[len(AppHelpFlagGroups)-1].Flags)
				AppHelpFlagGroups[len(AppHelpFlagGroups)-1].Flags = append(AppHelpFlagGroups[len(AppHelpFlagGroups)-1].Flags, uncategorized...)

				// Make sure they are removed afterwards
				defer func() {
					AppHelpFlagGroups[len(AppHelpFlagGroups)-1].Flags = AppHelpFlagGroups[len(AppHelpFlagGroups)-1].Flags[:miscs]
				}()
			}
			// Render out custom usage screen
			originalHelpPrinter(w, tmpl, helpData{data, AppHelpFlagGroups})
		} else if tmpl == utils.CommandHelpTemplate {
			// Iterate over all command specific flags and categorize them
			categorized := make(map[string][]cli.Flag)
			for _, flag := range data.(cli.Command).Flags {
				if _, ok := categorized[flag.String()]; !ok {
					categorized[flagCategory(flag)] = append(categorized[flagCategory(flag)], flag)
				}
			}

			// sort to get a stable ordering
			sorted := make([]flagGroup, 0, len(categorized))
			for cat, flgs := range categorized {
				sorted = append(sorted, flagGroup{cat, flgs})
			}
			sort.Sort(byCategory(sorted))

			// add sorted array to data and render with default printer
			originalHelpPrinter(w, tmpl, map[string]interface{}{
				"cmd":              data,
				"categorizedFlags": sorted,
			})
		} else {
			originalHelpPrinter(w, tmpl, data)
		}
	}
}<|MERGE_RESOLUTION|>--- conflicted
+++ resolved
@@ -232,11 +232,8 @@
 			utils.BrowserDBNameFlag,
 			utils.BrowserDBUserFlag,
 			utils.BrowserDBPassFlag,
-<<<<<<< HEAD
-=======
 			utils.BrowserWebEnabledFlag,
 			utils.BrowserWebPortFlag,
->>>>>>> d5b62037
 		},
 	},
 	{
