// Copyright 2015 The go-ethereum Authors
// This file is part of go-ethereum.
//
// go-ethereum is free software: you can redistribute it and/or modify
// it under the terms of the GNU General Public License as published by
// the Free Software Foundation, either version 3 of the License, or
// (at your option) any later version.
//
// go-ethereum is distributed in the hope that it will be useful,
// but WITHOUT ANY WARRANTY; without even the implied warranty of
// MERCHANTABILITY or FITNESS FOR A PARTICULAR PURPOSE. See the
// GNU General Public License for more details.
//
// You should have received a copy of the GNU General Public License
// along with go-ethereum. If not, see <http://www.gnu.org/licenses/>.

// Package utils contains internal helper functions for go-ethereum commands.
package utils

import (
	"crypto/ecdsa"
	"fmt"
	"io/ioutil"
	"math/big"
	"os"
	"path/filepath"
	"runtime"
	"strconv"
	"strings"

	"github.com/TTCECO/gttc/accounts"
	"github.com/TTCECO/gttc/accounts/keystore"
	"github.com/TTCECO/gttc/common"
	"github.com/TTCECO/gttc/common/fdlimit"
	"github.com/TTCECO/gttc/consensus"
	"github.com/TTCECO/gttc/consensus/alien"
	"github.com/TTCECO/gttc/consensus/clique"
	"github.com/TTCECO/gttc/consensus/ethash"
	"github.com/TTCECO/gttc/core"
	"github.com/TTCECO/gttc/core/state"
	"github.com/TTCECO/gttc/core/vm"
	"github.com/TTCECO/gttc/crypto"
	"github.com/TTCECO/gttc/dashboard"
	"github.com/TTCECO/gttc/eth"
	"github.com/TTCECO/gttc/eth/downloader"
	"github.com/TTCECO/gttc/eth/gasprice"
	"github.com/TTCECO/gttc/ethdb"
	"github.com/TTCECO/gttc/ethstats"
	"github.com/TTCECO/gttc/les"
	"github.com/TTCECO/gttc/log"
	"github.com/TTCECO/gttc/metrics"
	"github.com/TTCECO/gttc/node"
	"github.com/TTCECO/gttc/p2p"
	"github.com/TTCECO/gttc/p2p/discover"
	"github.com/TTCECO/gttc/p2p/discv5"
	"github.com/TTCECO/gttc/p2p/nat"
	"github.com/TTCECO/gttc/p2p/netutil"
	"github.com/TTCECO/gttc/params"
	whisper "github.com/TTCECO/gttc/whisper/whisperv6"
	"gopkg.in/urfave/cli.v1"
)

var (
	CommandHelpTemplate = `{{.cmd.Name}}{{if .cmd.Subcommands}} command{{end}}{{if .cmd.Flags}} [command options]{{end}} [arguments...]
{{if .cmd.Description}}{{.cmd.Description}}
{{end}}{{if .cmd.Subcommands}}
SUBCOMMANDS:
	{{range .cmd.Subcommands}}{{.Name}}{{with .ShortName}}, {{.}}{{end}}{{ "\t" }}{{.Usage}}
	{{end}}{{end}}{{if .categorizedFlags}}
{{range $idx, $categorized := .categorizedFlags}}{{$categorized.Name}} OPTIONS:
{{range $categorized.Flags}}{{"\t"}}{{.}}
{{end}}
{{end}}{{end}}`
)

func init() {
	cli.AppHelpTemplate = `{{.Name}} {{if .Flags}}[global options] {{end}}command{{if .Flags}} [command options]{{end}} [arguments...]

VERSION:
   {{.Version}}

COMMANDS:
   {{range .Commands}}{{.Name}}{{with .ShortName}}, {{.}}{{end}}{{ "\t" }}{{.Usage}}
   {{end}}{{if .Flags}}
GLOBAL OPTIONS:
   {{range .Flags}}{{.}}
   {{end}}{{end}}
`

	cli.CommandHelpTemplate = CommandHelpTemplate
}

// NewApp creates an app with sane defaults.
func NewApp(gitCommit, usage string) *cli.App {
	app := cli.NewApp()
	app.Name = filepath.Base(os.Args[0])
	app.Author = ""
	//app.Authors = nil
	app.Email = ""
	app.Version = params.Version
	if len(gitCommit) >= 8 {
		app.Version += "-" + gitCommit[:8]
	}
	app.Usage = usage
	return app
}

// These are all the command line flags we support.
// If you add to this list, please remember to include the
// flag in the appropriate command definition.
//
// The flags are defined here so their names and help texts
// are the same for all commands.

var (
	// General settings
	DataDirFlag = DirectoryFlag{
		Name:  "datadir",
		Usage: "Data directory for the databases and keystore",
		Value: DirectoryString{node.DefaultDataDir()},
	}
	KeyStoreDirFlag = DirectoryFlag{
		Name:  "keystore",
		Usage: "Directory for the keystore (default = inside the datadir)",
	}
	NoUSBFlag = cli.BoolFlag{
		Name:  "nousb",
		Usage: "Disables monitoring for and managing USB hardware wallets",
	}
	NetworkIdFlag = cli.Uint64Flag{
		Name:  "networkid",
		Usage: "Network identifier (integer, 1=Frontier, 2=Morden (disused), 3=Ropsten, 4=Rinkeby)",
		Value: eth.DefaultConfig.NetworkId,
	}
	TestnetFlag = cli.BoolFlag{
		Name:  "testnet",
		Usage: "TTC test network: pre-configured delegate-proof-of-stake test network",
	}
	RinkebyFlag = cli.BoolFlag{
		Name:  "rinkeby",
		Usage: "Rinkeby network: pre-configured proof-of-authority test network",
	}
	DeveloperFlag = cli.BoolFlag{
		Name:  "dev",
		Usage: "Ephemeral proof-of-authority network with a pre-funded developer account, mining enabled",
	}
	DeveloperPeriodFlag = cli.IntFlag{
		Name:  "dev.period",
		Usage: "Block period to use in developer mode (0 = mine only if transaction pending)",
	}
	IdentityFlag = cli.StringFlag{
		Name:  "identity",
		Usage: "Custom node name",
	}
	DocRootFlag = DirectoryFlag{
		Name:  "docroot",
		Usage: "Document Root for HTTPClient file scheme",
		Value: DirectoryString{homeDir()},
	}
	FastSyncFlag = cli.BoolFlag{
		Name:  "fast",
		Usage: "Enable fast syncing through state downloads (replaced by --syncmode)",
	}
	LightModeFlag = cli.BoolFlag{
		Name:  "light",
		Usage: "Enable light client mode (replaced by --syncmode)",
	}
	defaultSyncMode = eth.DefaultConfig.SyncMode
	SyncModeFlag    = TextMarshalerFlag{
		Name:  "syncmode",
		Usage: `Blockchain sync mode ("fast", "full", or "light")`,
		Value: &defaultSyncMode,
	}
	GCModeFlag = cli.StringFlag{
		Name:  "gcmode",
		Usage: `Blockchain garbage collection mode ("full", "archive")`,
		Value: "full",
	}
	LightServFlag = cli.IntFlag{
		Name:  "lightserv",
		Usage: "Maximum percentage of time allowed for serving LES requests (0-90)",
		Value: 0,
	}
	LightPeersFlag = cli.IntFlag{
		Name:  "lightpeers",
		Usage: "Maximum number of LES client peers",
		Value: eth.DefaultConfig.LightPeers,
	}
	LightKDFFlag = cli.BoolFlag{
		Name:  "lightkdf",
		Usage: "Reduce key-derivation RAM & CPU usage at some expense of KDF strength",
	}
	// Dashboard settings
	DashboardEnabledFlag = cli.BoolFlag{
		Name:  "dashboard",
		Usage: "Enable the dashboard",
	}
	DashboardAddrFlag = cli.StringFlag{
		Name:  "dashboard.addr",
		Usage: "Dashboard listening interface",
		Value: dashboard.DefaultConfig.Host,
	}
	DashboardPortFlag = cli.IntFlag{
		Name:  "dashboard.host",
		Usage: "Dashboard listening port",
		Value: dashboard.DefaultConfig.Port,
	}
	DashboardRefreshFlag = cli.DurationFlag{
		Name:  "dashboard.refresh",
		Usage: "Dashboard metrics collection refresh rate",
		Value: dashboard.DefaultConfig.Refresh,
	}
	// Ethash settings
	EthashCacheDirFlag = DirectoryFlag{
		Name:  "ethash.cachedir",
		Usage: "Directory to store the ethash verification caches (default = inside the datadir)",
	}
	EthashCachesInMemoryFlag = cli.IntFlag{
		Name:  "ethash.cachesinmem",
		Usage: "Number of recent ethash caches to keep in memory (16MB each)",
		Value: eth.DefaultConfig.Ethash.CachesInMem,
	}
	EthashCachesOnDiskFlag = cli.IntFlag{
		Name:  "ethash.cachesondisk",
		Usage: "Number of recent ethash caches to keep on disk (16MB each)",
		Value: eth.DefaultConfig.Ethash.CachesOnDisk,
	}
	EthashDatasetDirFlag = DirectoryFlag{
		Name:  "ethash.dagdir",
		Usage: "Directory to store the ethash mining DAGs (default = inside home folder)",
		Value: DirectoryString{eth.DefaultConfig.Ethash.DatasetDir},
	}
	EthashDatasetsInMemoryFlag = cli.IntFlag{
		Name:  "ethash.dagsinmem",
		Usage: "Number of recent ethash mining DAGs to keep in memory (1+GB each)",
		Value: eth.DefaultConfig.Ethash.DatasetsInMem,
	}
	EthashDatasetsOnDiskFlag = cli.IntFlag{
		Name:  "ethash.dagsondisk",
		Usage: "Number of recent ethash mining DAGs to keep on disk (1+GB each)",
		Value: eth.DefaultConfig.Ethash.DatasetsOnDisk,
	}
	// Transaction pool settings
	TxPoolNoLocalsFlag = cli.BoolFlag{
		Name:  "txpool.nolocals",
		Usage: "Disables price exemptions for locally submitted transactions",
	}
	TxPoolJournalFlag = cli.StringFlag{
		Name:  "txpool.journal",
		Usage: "Disk journal for local transaction to survive node restarts",
		Value: core.DefaultTxPoolConfig.Journal,
	}
	TxPoolRejournalFlag = cli.DurationFlag{
		Name:  "txpool.rejournal",
		Usage: "Time interval to regenerate the local transaction journal",
		Value: core.DefaultTxPoolConfig.Rejournal,
	}
	TxPoolPriceLimitFlag = cli.Uint64Flag{
		Name:  "txpool.pricelimit",
		Usage: "Minimum gas price limit to enforce for acceptance into the pool",
		Value: eth.DefaultConfig.TxPool.PriceLimit,
	}
	TxPoolPriceBumpFlag = cli.Uint64Flag{
		Name:  "txpool.pricebump",
		Usage: "Price bump percentage to replace an already existing transaction",
		Value: eth.DefaultConfig.TxPool.PriceBump,
	}
	TxPoolAccountSlotsFlag = cli.Uint64Flag{
		Name:  "txpool.accountslots",
		Usage: "Minimum number of executable transaction slots guaranteed per account",
		Value: eth.DefaultConfig.TxPool.AccountSlots,
	}
	TxPoolGlobalSlotsFlag = cli.Uint64Flag{
		Name:  "txpool.globalslots",
		Usage: "Maximum number of executable transaction slots for all accounts",
		Value: eth.DefaultConfig.TxPool.GlobalSlots,
	}
	TxPoolAccountQueueFlag = cli.Uint64Flag{
		Name:  "txpool.accountqueue",
		Usage: "Maximum number of non-executable transaction slots permitted per account",
		Value: eth.DefaultConfig.TxPool.AccountQueue,
	}
	TxPoolGlobalQueueFlag = cli.Uint64Flag{
		Name:  "txpool.globalqueue",
		Usage: "Maximum number of non-executable transaction slots for all accounts",
		Value: eth.DefaultConfig.TxPool.GlobalQueue,
	}
	TxPoolLifetimeFlag = cli.DurationFlag{
		Name:  "txpool.lifetime",
		Usage: "Maximum amount of time non-executable transaction are queued",
		Value: eth.DefaultConfig.TxPool.Lifetime,
	}
	// Performance tuning settings
	CacheFlag = cli.IntFlag{
		Name:  "cache",
		Usage: "Megabytes of memory allocated to internal caching",
		Value: 1024,
	}
	CacheDatabaseFlag = cli.IntFlag{
		Name:  "cache.database",
		Usage: "Percentage of cache memory allowance to use for database io",
		Value: 75,
	}
	CacheGCFlag = cli.IntFlag{
		Name:  "cache.gc",
		Usage: "Percentage of cache memory allowance to use for trie pruning",
		Value: 25,
	}
	TrieCacheGenFlag = cli.IntFlag{
		Name:  "trie-cache-gens",
		Usage: "Number of trie node generations to keep in memory",
		Value: int(state.MaxTrieCacheGen),
	}
	// Miner settings
	MiningEnabledFlag = cli.BoolFlag{
		Name:  "mine",
		Usage: "Enable mining",
	}
	MinerThreadsFlag = cli.IntFlag{
		Name:  "minerthreads",
		Usage: "Number of CPU threads to use for mining",
		Value: runtime.NumCPU(),
	}
	TargetGasLimitFlag = cli.Uint64Flag{
		Name:  "targetgaslimit",
		Usage: "Target gas limit sets the artificial target gas floor for the blocks to mine",
		Value: params.GenesisGasLimit,
	}
	EtherbaseFlag = cli.StringFlag{
		Name:  "etherbase",
		Usage: "Public address for block mining rewards (default = first account created)",
		Value: "0",
	}
	GasPriceFlag = BigFlag{
		Name:  "gasprice",
		Usage: "Minimal gas price to accept for mining a transactions",
		Value: eth.DefaultConfig.GasPrice,
	}
	ExtraDataFlag = cli.StringFlag{
		Name:  "extradata",
		Usage: "Block extra data set by the miner (default = client version)",
	}
	// Account settings
	UnlockedAccountFlag = cli.StringFlag{
		Name:  "unlock",
		Usage: "Comma separated list of accounts to unlock",
		Value: "",
	}
	PasswordFileFlag = cli.StringFlag{
		Name:  "password",
		Usage: "Password file to use for non-interactive password input",
		Value: "",
	}

	VMEnableDebugFlag = cli.BoolFlag{
		Name:  "vmdebug",
		Usage: "Record information useful for VM and contract debugging",
	}
	// Logging and debug settings
	EthStatsURLFlag = cli.StringFlag{
		Name:  "ethstats",
		Usage: "Reporting URL of a ethstats service (nodename:secret@host:port)",
	}
	MetricsEnabledFlag = cli.BoolFlag{
		Name:  metrics.MetricsEnabledFlag,
		Usage: "Enable metrics collection and reporting",
	}
	FakePoWFlag = cli.BoolFlag{
		Name:  "fakepow",
		Usage: "Disables proof-of-work verification",
	}
	NoCompactionFlag = cli.BoolFlag{
		Name:  "nocompaction",
		Usage: "Disables db compaction after import",
	}
	// RPC settings
	RPCEnabledFlag = cli.BoolFlag{
		Name:  "rpc",
		Usage: "Enable the HTTP-RPC server",
	}
	RPCListenAddrFlag = cli.StringFlag{
		Name:  "rpcaddr",
		Usage: "HTTP-RPC server listening interface",
		Value: node.DefaultHTTPHost,
	}
	RPCPortFlag = cli.IntFlag{
		Name:  "rpcport",
		Usage: "HTTP-RPC server listening port",
		Value: node.DefaultHTTPPort,
	}
	RPCCORSDomainFlag = cli.StringFlag{
		Name:  "rpccorsdomain",
		Usage: "Comma separated list of domains from which to accept cross origin requests (browser enforced)",
		Value: "",
	}
	RPCVirtualHostsFlag = cli.StringFlag{
		Name:  "rpcvhosts",
		Usage: "Comma separated list of virtual hostnames from which to accept requests (server enforced). Accepts '*' wildcard.",
		Value: strings.Join(node.DefaultConfig.HTTPVirtualHosts, ","),
	}
	RPCApiFlag = cli.StringFlag{
		Name:  "rpcapi",
		Usage: "API's offered over the HTTP-RPC interface",
		Value: "",
	}
	IPCDisabledFlag = cli.BoolFlag{
		Name:  "ipcdisable",
		Usage: "Disable the IPC-RPC server",
	}
	IPCPathFlag = DirectoryFlag{
		Name:  "ipcpath",
		Usage: "Filename for IPC socket/pipe within the datadir (explicit paths escape it)",
	}
	WSEnabledFlag = cli.BoolFlag{
		Name:  "ws",
		Usage: "Enable the WS-RPC server",
	}
	WSListenAddrFlag = cli.StringFlag{
		Name:  "wsaddr",
		Usage: "WS-RPC server listening interface",
		Value: node.DefaultWSHost,
	}
	WSPortFlag = cli.IntFlag{
		Name:  "wsport",
		Usage: "WS-RPC server listening port",
		Value: node.DefaultWSPort,
	}
	WSApiFlag = cli.StringFlag{
		Name:  "wsapi",
		Usage: "API's offered over the WS-RPC interface",
		Value: "",
	}
	WSAllowedOriginsFlag = cli.StringFlag{
		Name:  "wsorigins",
		Usage: "Origins from which to accept websockets requests",
		Value: "",
	}
	ExecFlag = cli.StringFlag{
		Name:  "exec",
		Usage: "Execute JavaScript statement",
	}
	PreloadJSFlag = cli.StringFlag{
		Name:  "preload",
		Usage: "Comma separated list of JavaScript files to preload into the console",
	}

	// Network Settings
	MaxPeersFlag = cli.IntFlag{
		Name:  "maxpeers",
		Usage: "Maximum number of network peers (network disabled if set to 0)",
		Value: 25,
	}
	MaxPendingPeersFlag = cli.IntFlag{
		Name:  "maxpendpeers",
		Usage: "Maximum number of pending connection attempts (defaults used if set to 0)",
		Value: 0,
	}
	ListenPortFlag = cli.IntFlag{
		Name:  "port",
		Usage: "Network listening port",
		Value: 30303,
	}
	BootnodesFlag = cli.StringFlag{
		Name:  "bootnodes",
		Usage: "Comma separated enode URLs for P2P discovery bootstrap (set v4+v5 instead for light servers)",
		Value: "",
	}
	BootnodesV4Flag = cli.StringFlag{
		Name:  "bootnodesv4",
		Usage: "Comma separated enode URLs for P2P v4 discovery bootstrap (light server, full nodes)",
		Value: "",
	}
	BootnodesV5Flag = cli.StringFlag{
		Name:  "bootnodesv5",
		Usage: "Comma separated enode URLs for P2P v5 discovery bootstrap (light server, light nodes)",
		Value: "",
	}
	NodeKeyFileFlag = cli.StringFlag{
		Name:  "nodekey",
		Usage: "P2P node key file",
	}
	NodeKeyHexFlag = cli.StringFlag{
		Name:  "nodekeyhex",
		Usage: "P2P node key as hex (for testing)",
	}
	NATFlag = cli.StringFlag{
		Name:  "nat",
		Usage: "NAT port mapping mechanism (any|none|upnp|pmp|extip:<IP>)",
		Value: "any",
	}
	NoDiscoverFlag = cli.BoolFlag{
		Name:  "nodiscover",
		Usage: "Disables the peer discovery mechanism (manual peer addition)",
	}
	DiscoveryV5Flag = cli.BoolFlag{
		Name:  "v5disc",
		Usage: "Enables the experimental RLPx V5 (Topic Discovery) mechanism",
	}
	NetrestrictFlag = cli.StringFlag{
		Name:  "netrestrict",
		Usage: "Restricts network communication to the given IP networks (CIDR masks)",
	}

	// ATM the url is left to the user and deployment to
	JSpathFlag = cli.StringFlag{
		Name:  "jspath",
		Usage: "JavaScript root path for `loadScript`",
		Value: ".",
	}

	// Gas price oracle settings
	GpoBlocksFlag = cli.IntFlag{
		Name:  "gpoblocks",
		Usage: "Number of recent blocks to check for gas prices",
		Value: eth.DefaultConfig.GPO.Blocks,
	}
	GpoPercentileFlag = cli.IntFlag{
		Name:  "gpopercentile",
		Usage: "Suggested gas price is the given percentile of a set of recent transaction gas prices",
		Value: eth.DefaultConfig.GPO.Percentile,
	}
	WhisperEnabledFlag = cli.BoolFlag{
		Name:  "shh",
		Usage: "Enable Whisper",
	}
	WhisperMaxMessageSizeFlag = cli.IntFlag{
		Name:  "shh.maxmessagesize",
		Usage: "Max message size accepted",
		Value: int(whisper.DefaultMaxMessageSize),
	}
	WhisperMinPOWFlag = cli.Float64Flag{
		Name:  "shh.pow",
		Usage: "Minimum POW accepted",
		Value: whisper.DefaultMinimumPoW,
	}
<<<<<<< HEAD

	BrowserEnabledFlag = cli.BoolFlag{
		Name:  "browser",
		Usage: "Enable browser (bm)",
	}
	BrowserDriverFlag = cli.StringFlag{
		Name:  "bm.driver",
		Usage: "Browser database driver",
		Value: "mysql",
	}
	BrowserDBIPFlag = cli.StringFlag{
		Name:  "bm.ip",
		Usage: "Browser database IP ",
		Value: "127.0.0.1",
	}
	BrowserDBPortFlag = cli.IntFlag{
		Name:  "bm.port",
		Usage: "Browser database port",
		Value: 3306,
	}
	BrowserDBNameFlag = cli.StringFlag{
		Name:  "bm.dbname",
		Usage: "Browser database dbname",
		Value: "test",
	}
	BrowserDBUserFlag = cli.StringFlag{
		Name:  "bm.user",
		Usage: "Browser database user",
		Value: "root",
	}
	BrowserDBPassFlag = cli.StringFlag{
		Name:  "bm.pass",
		Usage: "Browser database password",
		Value: "",
	}
	BrowserWebEnabledFlag = cli.BoolFlag{
		Name:  "bm.web",
		Usage: "Enable browser web",
	}
	BrowserWebPortFlag = cli.IntFlag{
		Name:  "bm.webport",
		Usage: "Enable browser web port",
		Value: 80,
	}
=======
>>>>>>> 83480bb7
)

// MakeDataDir retrieves the currently requested data directory, terminating
// if none (or the empty string) is specified. If the node is starting a testnet,
// the a subdirectory of the specified datadir will be used.
func MakeDataDir(ctx *cli.Context) string {
	if path := ctx.GlobalString(DataDirFlag.Name); path != "" {
		if ctx.GlobalBool(TestnetFlag.Name) {
			return filepath.Join(path, "testnet")
		}
		if ctx.GlobalBool(RinkebyFlag.Name) {
			return filepath.Join(path, "rinkeby")
		}
		return path
	}
	Fatalf("Cannot determine default data directory, please set manually (--datadir)")
	return ""
}

// setNodeKey creates a node key from set command line flags, either loading it
// from a file or as a specified hex value. If neither flags were provided, this
// method returns nil and an emphemeral key is to be generated.
func setNodeKey(ctx *cli.Context, cfg *p2p.Config) {
	var (
		hex  = ctx.GlobalString(NodeKeyHexFlag.Name)
		file = ctx.GlobalString(NodeKeyFileFlag.Name)
		key  *ecdsa.PrivateKey
		err  error
	)
	switch {
	case file != "" && hex != "":
		Fatalf("Options %q and %q are mutually exclusive", NodeKeyFileFlag.Name, NodeKeyHexFlag.Name)
	case file != "":
		if key, err = crypto.LoadECDSA(file); err != nil {
			Fatalf("Option %q: %v", NodeKeyFileFlag.Name, err)
		}
		cfg.PrivateKey = key
	case hex != "":
		if key, err = crypto.HexToECDSA(hex); err != nil {
			Fatalf("Option %q: %v", NodeKeyHexFlag.Name, err)
		}
		cfg.PrivateKey = key
	}
}

// setNodeUserIdent creates the user identifier from CLI flags.
func setNodeUserIdent(ctx *cli.Context, cfg *node.Config) {
	if identity := ctx.GlobalString(IdentityFlag.Name); len(identity) > 0 {
		cfg.UserIdent = identity
	}
}

// setBootstrapNodes creates a list of bootstrap nodes from the command line
// flags, reverting to pre-configured ones if none have been specified.
func setBootstrapNodes(ctx *cli.Context, cfg *p2p.Config) {
	urls := params.MainnetBootnodes
	switch {
	case ctx.GlobalIsSet(BootnodesFlag.Name) || ctx.GlobalIsSet(BootnodesV4Flag.Name):
		if ctx.GlobalIsSet(BootnodesV4Flag.Name) {
			urls = strings.Split(ctx.GlobalString(BootnodesV4Flag.Name), ",")
		} else {
			urls = strings.Split(ctx.GlobalString(BootnodesFlag.Name), ",")
		}
	case ctx.GlobalBool(TestnetFlag.Name):
		urls = params.TestnetBootnodes
	case ctx.GlobalBool(RinkebyFlag.Name):
		urls = params.RinkebyBootnodes
	case cfg.BootstrapNodes != nil:
		return // already set, don't apply defaults.
	}

	cfg.BootstrapNodes = make([]*discover.Node, 0, len(urls))
	for _, url := range urls {
		node, err := discover.ParseNode(url)
		if err != nil {
			log.Error("Bootstrap URL invalid", "enode", url, "err", err)
			continue
		}
		cfg.BootstrapNodes = append(cfg.BootstrapNodes, node)
	}
}

// setBootstrapNodesV5 creates a list of bootstrap nodes from the command line
// flags, reverting to pre-configured ones if none have been specified.
func setBootstrapNodesV5(ctx *cli.Context, cfg *p2p.Config) {
	urls := params.DiscoveryV5Bootnodes
	switch {
	case ctx.GlobalIsSet(BootnodesFlag.Name) || ctx.GlobalIsSet(BootnodesV5Flag.Name):
		if ctx.GlobalIsSet(BootnodesV5Flag.Name) {
			urls = strings.Split(ctx.GlobalString(BootnodesV5Flag.Name), ",")
		} else {
			urls = strings.Split(ctx.GlobalString(BootnodesFlag.Name), ",")
		}
	case ctx.GlobalBool(RinkebyFlag.Name):
		urls = params.RinkebyBootnodes
	case cfg.BootstrapNodesV5 != nil:
		return // already set, don't apply defaults.
	}

	cfg.BootstrapNodesV5 = make([]*discv5.Node, 0, len(urls))
	for _, url := range urls {
		node, err := discv5.ParseNode(url)
		if err != nil {
			log.Error("Bootstrap URL invalid", "enode", url, "err", err)
			continue
		}
		cfg.BootstrapNodesV5 = append(cfg.BootstrapNodesV5, node)
	}
}

// setListenAddress creates a TCP listening address string from set command
// line flags.
func setListenAddress(ctx *cli.Context, cfg *p2p.Config) {
	if ctx.GlobalIsSet(ListenPortFlag.Name) {
		cfg.ListenAddr = fmt.Sprintf(":%d", ctx.GlobalInt(ListenPortFlag.Name))
	}
}

// setNAT creates a port mapper from command line flags.
func setNAT(ctx *cli.Context, cfg *p2p.Config) {
	if ctx.GlobalIsSet(NATFlag.Name) {
		natif, err := nat.Parse(ctx.GlobalString(NATFlag.Name))
		if err != nil {
			Fatalf("Option %s: %v", NATFlag.Name, err)
		}
		cfg.NAT = natif
	}
}

// splitAndTrim splits input separated by a comma
// and trims excessive white space from the substrings.
func splitAndTrim(input string) []string {
	result := strings.Split(input, ",")
	for i, r := range result {
		result[i] = strings.TrimSpace(r)
	}
	return result
}

// setHTTP creates the HTTP RPC listener interface string from the set
// command line flags, returning empty if the HTTP endpoint is disabled.
func setHTTP(ctx *cli.Context, cfg *node.Config) {
	if ctx.GlobalBool(RPCEnabledFlag.Name) && cfg.HTTPHost == "" {
		cfg.HTTPHost = "127.0.0.1"
		if ctx.GlobalIsSet(RPCListenAddrFlag.Name) {
			cfg.HTTPHost = ctx.GlobalString(RPCListenAddrFlag.Name)
		}
	}

	if ctx.GlobalIsSet(RPCPortFlag.Name) {
		cfg.HTTPPort = ctx.GlobalInt(RPCPortFlag.Name)
	}
	if ctx.GlobalIsSet(RPCCORSDomainFlag.Name) {
		cfg.HTTPCors = splitAndTrim(ctx.GlobalString(RPCCORSDomainFlag.Name))
	}
	if ctx.GlobalIsSet(RPCApiFlag.Name) {
		cfg.HTTPModules = splitAndTrim(ctx.GlobalString(RPCApiFlag.Name))
	}
	if ctx.GlobalIsSet(RPCVirtualHostsFlag.Name) {
		cfg.HTTPVirtualHosts = splitAndTrim(ctx.GlobalString(RPCVirtualHostsFlag.Name))
	}
}

// setWS creates the WebSocket RPC listener interface string from the set
// command line flags, returning empty if the HTTP endpoint is disabled.
func setWS(ctx *cli.Context, cfg *node.Config) {
	if ctx.GlobalBool(WSEnabledFlag.Name) && cfg.WSHost == "" {
		cfg.WSHost = "127.0.0.1"
		if ctx.GlobalIsSet(WSListenAddrFlag.Name) {
			cfg.WSHost = ctx.GlobalString(WSListenAddrFlag.Name)
		}
	}

	if ctx.GlobalIsSet(WSPortFlag.Name) {
		cfg.WSPort = ctx.GlobalInt(WSPortFlag.Name)
	}
	if ctx.GlobalIsSet(WSAllowedOriginsFlag.Name) {
		cfg.WSOrigins = splitAndTrim(ctx.GlobalString(WSAllowedOriginsFlag.Name))
	}
	if ctx.GlobalIsSet(WSApiFlag.Name) {
		cfg.WSModules = splitAndTrim(ctx.GlobalString(WSApiFlag.Name))
	}
}

// setIPC creates an IPC path configuration from the set command line flags,
// returning an empty string if IPC was explicitly disabled, or the set path.
func setIPC(ctx *cli.Context, cfg *node.Config) {
	checkExclusive(ctx, IPCDisabledFlag, IPCPathFlag)
	switch {
	case ctx.GlobalBool(IPCDisabledFlag.Name):
		cfg.IPCPath = ""
	case ctx.GlobalIsSet(IPCPathFlag.Name):
		cfg.IPCPath = ctx.GlobalString(IPCPathFlag.Name)
	}
}

// makeDatabaseHandles raises out the number of allowed file handles per process
// for Geth and returns half of the allowance to assign to the database.
func makeDatabaseHandles() int {
	limit, err := fdlimit.Current()
	if err != nil {
		Fatalf("Failed to retrieve file descriptor allowance: %v", err)
	}
	if limit < 2048 {
		if err := fdlimit.Raise(2048); err != nil {
			Fatalf("Failed to raise file descriptor allowance: %v", err)
		}
	}
	if limit > 2048 { // cap database file descriptors even if more is available
		limit = 2048
	}
	return limit / 2 // Leave half for networking and other stuff
}

// MakeAddress converts an account specified directly as a hex encoded string or
// a key index in the key store to an internal account representation.
func MakeAddress(ks *keystore.KeyStore, account string) (accounts.Account, error) {
	// If the specified account is a valid address, return it
	if common.IsHexAddress(account) {
		return accounts.Account{Address: common.HexToAddress(account)}, nil
	}
	// Otherwise try to interpret the account as a keystore index
	index, err := strconv.Atoi(account)
	if err != nil || index < 0 {
		return accounts.Account{}, fmt.Errorf("invalid account address or index %q", account)
	}
	log.Warn("-------------------------------------------------------------------")
	log.Warn("Referring to accounts by order in the keystore folder is dangerous!")
	log.Warn("This functionality is deprecated and will be removed in the future!")
	log.Warn("Please use explicit addresses! (can search via `geth account list`)")
	log.Warn("-------------------------------------------------------------------")

	accs := ks.Accounts()
	if len(accs) <= index {
		return accounts.Account{}, fmt.Errorf("index %d higher than number of accounts %d", index, len(accs))
	}
	return accs[index], nil
}

// setEtherbase retrieves the etherbase either from the directly specified
// command line flags or from the keystore if CLI indexed.
func setEtherbase(ctx *cli.Context, ks *keystore.KeyStore, cfg *eth.Config) {
	if ctx.GlobalIsSet(EtherbaseFlag.Name) {
		account, err := MakeAddress(ks, ctx.GlobalString(EtherbaseFlag.Name))
		if err != nil {
			Fatalf("Option %q: %v", EtherbaseFlag.Name, err)
		}
		cfg.Etherbase = account.Address
	}
}

// MakePasswordList reads password lines from the file specified by the global --password flag.
func MakePasswordList(ctx *cli.Context) []string {
	path := ctx.GlobalString(PasswordFileFlag.Name)
	if path == "" {
		return nil
	}
	text, err := ioutil.ReadFile(path)
	if err != nil {
		Fatalf("Failed to read password file: %v", err)
	}
	lines := strings.Split(string(text), "\n")
	// Sanitise DOS line endings.
	for i := range lines {
		lines[i] = strings.TrimRight(lines[i], "\r")
	}
	return lines
}

func SetP2PConfig(ctx *cli.Context, cfg *p2p.Config) {
	setNodeKey(ctx, cfg)
	setNAT(ctx, cfg)
	setListenAddress(ctx, cfg)
	setBootstrapNodes(ctx, cfg)
	setBootstrapNodesV5(ctx, cfg)

	lightClient := ctx.GlobalBool(LightModeFlag.Name) || ctx.GlobalString(SyncModeFlag.Name) == "light"
	lightServer := ctx.GlobalInt(LightServFlag.Name) != 0
	lightPeers := ctx.GlobalInt(LightPeersFlag.Name)

	if ctx.GlobalIsSet(MaxPeersFlag.Name) {
		cfg.MaxPeers = ctx.GlobalInt(MaxPeersFlag.Name)
		if lightServer && !ctx.GlobalIsSet(LightPeersFlag.Name) {
			cfg.MaxPeers += lightPeers
		}
	} else {
		if lightServer {
			cfg.MaxPeers += lightPeers
		}
		if lightClient && ctx.GlobalIsSet(LightPeersFlag.Name) && cfg.MaxPeers < lightPeers {
			cfg.MaxPeers = lightPeers
		}
	}
	if !(lightClient || lightServer) {
		lightPeers = 0
	}
	ethPeers := cfg.MaxPeers - lightPeers
	if lightClient {
		ethPeers = 0
	}
	log.Info("Maximum peer count", "ETH", ethPeers, "LES", lightPeers, "total", cfg.MaxPeers)

	if ctx.GlobalIsSet(MaxPendingPeersFlag.Name) {
		cfg.MaxPendingPeers = ctx.GlobalInt(MaxPendingPeersFlag.Name)
	}
	if ctx.GlobalIsSet(NoDiscoverFlag.Name) || lightClient {
		cfg.NoDiscovery = true
	}

	// if we're running a light client or server, force enable the v5 peer discovery
	// unless it is explicitly disabled with --nodiscover note that explicitly specifying
	// --v5disc overrides --nodiscover, in which case the later only disables v4 discovery
	forceV5Discovery := (lightClient || lightServer) && !ctx.GlobalBool(NoDiscoverFlag.Name)
	if ctx.GlobalIsSet(DiscoveryV5Flag.Name) {
		cfg.DiscoveryV5 = ctx.GlobalBool(DiscoveryV5Flag.Name)
	} else if forceV5Discovery {
		cfg.DiscoveryV5 = true
	}

	if netrestrict := ctx.GlobalString(NetrestrictFlag.Name); netrestrict != "" {
		list, err := netutil.ParseNetlist(netrestrict)
		if err != nil {
			Fatalf("Option %q: %v", NetrestrictFlag.Name, err)
		}
		cfg.NetRestrict = list
	}

	if ctx.GlobalBool(DeveloperFlag.Name) {
		// --dev mode can't use p2p networking.
		cfg.MaxPeers = 0
		cfg.ListenAddr = ":0"
		cfg.NoDiscovery = true
		cfg.DiscoveryV5 = false
	}
}

// SetNodeConfig applies node-related command line flags to the config.
func SetNodeConfig(ctx *cli.Context, cfg *node.Config) {
	SetP2PConfig(ctx, &cfg.P2P)
	setIPC(ctx, cfg)
	setHTTP(ctx, cfg)
	setWS(ctx, cfg)
	setNodeUserIdent(ctx, cfg)

	switch {
	case ctx.GlobalIsSet(DataDirFlag.Name):
		cfg.DataDir = ctx.GlobalString(DataDirFlag.Name)
	case ctx.GlobalBool(DeveloperFlag.Name):
		cfg.DataDir = "" // unless explicitly requested, use memory databases
	case ctx.GlobalBool(TestnetFlag.Name):
		cfg.DataDir = filepath.Join(node.DefaultDataDir(), "testnet")
	case ctx.GlobalBool(RinkebyFlag.Name):
		cfg.DataDir = filepath.Join(node.DefaultDataDir(), "rinkeby")
	}

	if ctx.GlobalIsSet(KeyStoreDirFlag.Name) {
		cfg.KeyStoreDir = ctx.GlobalString(KeyStoreDirFlag.Name)
	}
	if ctx.GlobalIsSet(LightKDFFlag.Name) {
		cfg.UseLightweightKDF = ctx.GlobalBool(LightKDFFlag.Name)
	}
	if ctx.GlobalIsSet(NoUSBFlag.Name) {
		cfg.NoUSB = ctx.GlobalBool(NoUSBFlag.Name)
	}
}

func setGPO(ctx *cli.Context, cfg *gasprice.Config) {
	if ctx.GlobalIsSet(GpoBlocksFlag.Name) {
		cfg.Blocks = ctx.GlobalInt(GpoBlocksFlag.Name)
	}
	if ctx.GlobalIsSet(GpoPercentileFlag.Name) {
		cfg.Percentile = ctx.GlobalInt(GpoPercentileFlag.Name)
	}
}

func setTxPool(ctx *cli.Context, cfg *core.TxPoolConfig) {
	if ctx.GlobalIsSet(TxPoolNoLocalsFlag.Name) {
		cfg.NoLocals = ctx.GlobalBool(TxPoolNoLocalsFlag.Name)
	}
	if ctx.GlobalIsSet(TxPoolJournalFlag.Name) {
		cfg.Journal = ctx.GlobalString(TxPoolJournalFlag.Name)
	}
	if ctx.GlobalIsSet(TxPoolRejournalFlag.Name) {
		cfg.Rejournal = ctx.GlobalDuration(TxPoolRejournalFlag.Name)
	}
	if ctx.GlobalIsSet(TxPoolPriceLimitFlag.Name) {
		cfg.PriceLimit = ctx.GlobalUint64(TxPoolPriceLimitFlag.Name)
	}
	if ctx.GlobalIsSet(TxPoolPriceBumpFlag.Name) {
		cfg.PriceBump = ctx.GlobalUint64(TxPoolPriceBumpFlag.Name)
	}
	if ctx.GlobalIsSet(TxPoolAccountSlotsFlag.Name) {
		cfg.AccountSlots = ctx.GlobalUint64(TxPoolAccountSlotsFlag.Name)
	}
	if ctx.GlobalIsSet(TxPoolGlobalSlotsFlag.Name) {
		cfg.GlobalSlots = ctx.GlobalUint64(TxPoolGlobalSlotsFlag.Name)
	}
	if ctx.GlobalIsSet(TxPoolAccountQueueFlag.Name) {
		cfg.AccountQueue = ctx.GlobalUint64(TxPoolAccountQueueFlag.Name)
	}
	if ctx.GlobalIsSet(TxPoolGlobalQueueFlag.Name) {
		cfg.GlobalQueue = ctx.GlobalUint64(TxPoolGlobalQueueFlag.Name)
	}
	if ctx.GlobalIsSet(TxPoolLifetimeFlag.Name) {
		cfg.Lifetime = ctx.GlobalDuration(TxPoolLifetimeFlag.Name)
	}
}

func setEthash(ctx *cli.Context, cfg *eth.Config) {
	if ctx.GlobalIsSet(EthashCacheDirFlag.Name) {
		cfg.Ethash.CacheDir = ctx.GlobalString(EthashCacheDirFlag.Name)
	}
	if ctx.GlobalIsSet(EthashDatasetDirFlag.Name) {
		cfg.Ethash.DatasetDir = ctx.GlobalString(EthashDatasetDirFlag.Name)
	}
	if ctx.GlobalIsSet(EthashCachesInMemoryFlag.Name) {
		cfg.Ethash.CachesInMem = ctx.GlobalInt(EthashCachesInMemoryFlag.Name)
	}
	if ctx.GlobalIsSet(EthashCachesOnDiskFlag.Name) {
		cfg.Ethash.CachesOnDisk = ctx.GlobalInt(EthashCachesOnDiskFlag.Name)
	}
	if ctx.GlobalIsSet(EthashDatasetsInMemoryFlag.Name) {
		cfg.Ethash.DatasetsInMem = ctx.GlobalInt(EthashDatasetsInMemoryFlag.Name)
	}
	if ctx.GlobalIsSet(EthashDatasetsOnDiskFlag.Name) {
		cfg.Ethash.DatasetsOnDisk = ctx.GlobalInt(EthashDatasetsOnDiskFlag.Name)
	}
}

// checkExclusive verifies that only a single isntance of the provided flags was
// set by the user. Each flag might optionally be followed by a string type to
// specialize it further.
func checkExclusive(ctx *cli.Context, args ...interface{}) {
	set := make([]string, 0, 1)
	for i := 0; i < len(args); i++ {
		// Make sure the next argument is a flag and skip if not set
		flag, ok := args[i].(cli.Flag)
		if !ok {
			panic(fmt.Sprintf("invalid argument, not cli.Flag type: %T", args[i]))
		}
		// Check if next arg extends current and expand its name if so
		name := flag.GetName()

		if i+1 < len(args) {
			switch option := args[i+1].(type) {
			case string:
				// Extended flag, expand the name and shift the arguments
				if ctx.GlobalString(flag.GetName()) == option {
					name += "=" + option
				}
				i++

			case cli.Flag:
			default:
				panic(fmt.Sprintf("invalid argument, not cli.Flag or string extension: %T", args[i+1]))
			}
		}
		// Mark the flag if it's set
		if ctx.GlobalIsSet(flag.GetName()) {
			set = append(set, "--"+name)
		}
	}
	if len(set) > 1 {
		Fatalf("Flags %v can't be used at the same time", strings.Join(set, ", "))
	}
}

// SetShhConfig applies shh-related command line flags to the config.
func SetShhConfig(ctx *cli.Context, stack *node.Node, cfg *whisper.Config) {
	if ctx.GlobalIsSet(WhisperMaxMessageSizeFlag.Name) {
		cfg.MaxMessageSize = uint32(ctx.GlobalUint(WhisperMaxMessageSizeFlag.Name))
	}
	if ctx.GlobalIsSet(WhisperMinPOWFlag.Name) {
		cfg.MinimumAcceptedPOW = ctx.GlobalFloat64(WhisperMinPOWFlag.Name)
	}
}

// SetEthConfig applies eth-related command line flags to the config.
func SetEthConfig(ctx *cli.Context, stack *node.Node, cfg *eth.Config) {
	// Avoid conflicting network flags
	checkExclusive(ctx, DeveloperFlag, TestnetFlag, RinkebyFlag)
	checkExclusive(ctx, FastSyncFlag, LightModeFlag, SyncModeFlag)
	checkExclusive(ctx, LightServFlag, LightModeFlag)
	checkExclusive(ctx, LightServFlag, SyncModeFlag, "light")

	ks := stack.AccountManager().Backends(keystore.KeyStoreType)[0].(*keystore.KeyStore)
	setEtherbase(ctx, ks, cfg)
	setGPO(ctx, &cfg.GPO)
	setTxPool(ctx, &cfg.TxPool)
	setEthash(ctx, cfg)

	switch {
	case ctx.GlobalIsSet(SyncModeFlag.Name):
		cfg.SyncMode = *GlobalTextMarshaler(ctx, SyncModeFlag.Name).(*downloader.SyncMode)
	case ctx.GlobalBool(FastSyncFlag.Name):
		cfg.SyncMode = downloader.FastSync
	case ctx.GlobalBool(LightModeFlag.Name):
		cfg.SyncMode = downloader.LightSync
	}
	if ctx.GlobalIsSet(LightServFlag.Name) {
		cfg.LightServ = ctx.GlobalInt(LightServFlag.Name)
	}
	if ctx.GlobalIsSet(LightPeersFlag.Name) {
		cfg.LightPeers = ctx.GlobalInt(LightPeersFlag.Name)
	}
	if ctx.GlobalIsSet(NetworkIdFlag.Name) {
		cfg.NetworkId = ctx.GlobalUint64(NetworkIdFlag.Name)
	}

	if ctx.GlobalIsSet(CacheFlag.Name) || ctx.GlobalIsSet(CacheDatabaseFlag.Name) {
		cfg.DatabaseCache = ctx.GlobalInt(CacheFlag.Name) * ctx.GlobalInt(CacheDatabaseFlag.Name) / 100
	}
	cfg.DatabaseHandles = makeDatabaseHandles()

	if gcmode := ctx.GlobalString(GCModeFlag.Name); gcmode != "full" && gcmode != "archive" {
		Fatalf("--%s must be either 'full' or 'archive'", GCModeFlag.Name)
	}
	cfg.NoPruning = ctx.GlobalString(GCModeFlag.Name) == "archive"

	if ctx.GlobalIsSet(CacheFlag.Name) || ctx.GlobalIsSet(CacheGCFlag.Name) {
		cfg.TrieCache = ctx.GlobalInt(CacheFlag.Name) * ctx.GlobalInt(CacheGCFlag.Name) / 100
	}
	if ctx.GlobalIsSet(MinerThreadsFlag.Name) {
		cfg.MinerThreads = ctx.GlobalInt(MinerThreadsFlag.Name)
	}
	if ctx.GlobalIsSet(DocRootFlag.Name) {
		cfg.DocRoot = ctx.GlobalString(DocRootFlag.Name)
	}
	if ctx.GlobalIsSet(ExtraDataFlag.Name) {
		cfg.ExtraData = []byte(ctx.GlobalString(ExtraDataFlag.Name))
	}
	if ctx.GlobalIsSet(GasPriceFlag.Name) {
		cfg.GasPrice = GlobalBig(ctx, GasPriceFlag.Name)
	}
	if ctx.GlobalIsSet(VMEnableDebugFlag.Name) {
		// TODO(fjl): force-enable this in --dev mode
		cfg.EnablePreimageRecording = ctx.GlobalBool(VMEnableDebugFlag.Name)
	}

	// Override any default configs for hard coded networks.
	switch {
	case ctx.GlobalBool(TestnetFlag.Name):
		if !ctx.GlobalIsSet(NetworkIdFlag.Name) {
			cfg.NetworkId = 8434
		}
		cfg.Genesis = core.DefaultTestnetGenesisBlock()
	case ctx.GlobalBool(RinkebyFlag.Name):
		if !ctx.GlobalIsSet(NetworkIdFlag.Name) {
			cfg.NetworkId = 4
		}
		cfg.Genesis = core.DefaultRinkebyGenesisBlock()
	case ctx.GlobalBool(DeveloperFlag.Name):
		// Create new developer account or reuse existing one
		var (
			developer accounts.Account
			err       error
		)
		if accs := ks.Accounts(); len(accs) > 0 {
			developer = ks.Accounts()[0]
		} else {
			developer, err = ks.NewAccount("")
			if err != nil {
				Fatalf("Failed to create developer account: %v", err)
			}
		}
		if err := ks.Unlock(developer, ""); err != nil {
			Fatalf("Failed to unlock developer account: %v", err)
		}
		log.Info("Using developer account", "address", developer.Address)

		cfg.Genesis = core.DeveloperGenesisBlock(uint64(ctx.GlobalInt(DeveloperPeriodFlag.Name)), developer.Address)
		if !ctx.GlobalIsSet(GasPriceFlag.Name) {
			cfg.GasPrice = big.NewInt(1)
		}
	}
	// TODO(fjl): move trie cache generations into config
	if gen := ctx.GlobalInt(TrieCacheGenFlag.Name); gen > 0 {
		state.MaxTrieCacheGen = uint16(gen)
	}
}

// SetDashboardConfig applies dashboard related command line flags to the config.
func SetDashboardConfig(ctx *cli.Context, cfg *dashboard.Config) {
	cfg.Host = ctx.GlobalString(DashboardAddrFlag.Name)
	cfg.Port = ctx.GlobalInt(DashboardPortFlag.Name)
	cfg.Refresh = ctx.GlobalDuration(DashboardRefreshFlag.Name)
}

// RegisterEthService adds an Ethereum client to the stack.
func RegisterEthService(stack *node.Node, cfg *eth.Config) {
	var err error
	if cfg.SyncMode == downloader.LightSync {
		err = stack.Register(func(ctx *node.ServiceContext) (node.Service, error) {
			return les.New(ctx, cfg)
		})
	} else {
		err = stack.Register(func(ctx *node.ServiceContext) (node.Service, error) {
			fullNode, err := eth.New(ctx, cfg)
			if fullNode != nil && cfg.LightServ > 0 {
				ls, _ := les.NewLesServer(fullNode, cfg)
				fullNode.AddLesServer(ls)
			}
			return fullNode, err
		})
	}
	if err != nil {
		Fatalf("Failed to register the Ethereum service: %v", err)
	}
}

// RegisterDashboardService adds a dashboard to the stack.
func RegisterDashboardService(stack *node.Node, cfg *dashboard.Config, commit string) {
	stack.Register(func(ctx *node.ServiceContext) (node.Service, error) {
		return dashboard.New(cfg, commit)
	})
}

// RegisterShhService configures Whisper and adds it to the given node.
func RegisterShhService(stack *node.Node, cfg *whisper.Config) {
	if err := stack.Register(func(n *node.ServiceContext) (node.Service, error) {
		return whisper.New(cfg), nil
	}); err != nil {
		Fatalf("Failed to register the Whisper service: %v", err)
	}
}

// RegisterEthStatsService configures the Ethereum Stats daemon and adds it to
// th egiven node.
func RegisterEthStatsService(stack *node.Node, url string) {
	if err := stack.Register(func(ctx *node.ServiceContext) (node.Service, error) {
		// Retrieve both eth and les services
		var ethServ *eth.Ethereum
		ctx.Service(&ethServ)

		var lesServ *les.LightEthereum
		ctx.Service(&lesServ)

		return ethstats.New(url, ethServ, lesServ)
	}); err != nil {
		Fatalf("Failed to register the Ethereum Stats service: %v", err)
	}
}

// SetupNetwork configures the system for either the main net or some test network.
func SetupNetwork(ctx *cli.Context) {
	// TODO(fjl): move target gas limit into config
	params.TargetGasLimit = ctx.GlobalUint64(TargetGasLimitFlag.Name)
}

// MakeChainDatabase open an LevelDB using the flags passed to the client and will hard crash if it fails.
func MakeChainDatabase(ctx *cli.Context, stack *node.Node) ethdb.Database {
	var (
		cache   = ctx.GlobalInt(CacheFlag.Name) * ctx.GlobalInt(CacheDatabaseFlag.Name) / 100
		handles = makeDatabaseHandles()
	)
	name := "chaindata"
	if ctx.GlobalBool(LightModeFlag.Name) {
		name = "lightchaindata"
	}
	chainDb, err := stack.OpenDatabase(name, cache, handles)
	if err != nil {
		Fatalf("Could not open database: %v", err)
	}
	return chainDb
}

func MakeGenesis(ctx *cli.Context) *core.Genesis {
	var genesis *core.Genesis
	switch {
	case ctx.GlobalBool(TestnetFlag.Name):
		genesis = core.DefaultTestnetGenesisBlock()
	case ctx.GlobalBool(RinkebyFlag.Name):
		genesis = core.DefaultRinkebyGenesisBlock()
	case ctx.GlobalBool(DeveloperFlag.Name):
		Fatalf("Developer chains are ephemeral")
	}
	return genesis
}

// MakeChain creates a chain manager from set command line flags.
func MakeChain(ctx *cli.Context, stack *node.Node) (chain *core.BlockChain, chainDb ethdb.Database) {
	var err error
	chainDb = MakeChainDatabase(ctx, stack)

	config, _, err := core.SetupGenesisBlock(chainDb, MakeGenesis(ctx))
	if err != nil {
		Fatalf("%v", err)
	}
	var engine consensus.Engine
	if config.Clique != nil {
		engine = clique.New(config.Clique, chainDb)
	} else if config.Alien != nil {
		engine = alien.New(config.Alien, chainDb)

	} else {
		engine = ethash.NewFaker()
		if !ctx.GlobalBool(FakePoWFlag.Name) {
			engine = ethash.New(ethash.Config{
				CacheDir:       stack.ResolvePath(eth.DefaultConfig.Ethash.CacheDir),
				CachesInMem:    eth.DefaultConfig.Ethash.CachesInMem,
				CachesOnDisk:   eth.DefaultConfig.Ethash.CachesOnDisk,
				DatasetDir:     stack.ResolvePath(eth.DefaultConfig.Ethash.DatasetDir),
				DatasetsInMem:  eth.DefaultConfig.Ethash.DatasetsInMem,
				DatasetsOnDisk: eth.DefaultConfig.Ethash.DatasetsOnDisk,
			})
		}
	}
	if gcmode := ctx.GlobalString(GCModeFlag.Name); gcmode != "full" && gcmode != "archive" {
		Fatalf("--%s must be either 'full' or 'archive'", GCModeFlag.Name)
	}
	cache := &core.CacheConfig{
		Disabled:      ctx.GlobalString(GCModeFlag.Name) == "archive",
		TrieNodeLimit: eth.DefaultConfig.TrieCache,
		TrieTimeLimit: eth.DefaultConfig.TrieTimeout,
	}
	if ctx.GlobalIsSet(CacheFlag.Name) || ctx.GlobalIsSet(CacheGCFlag.Name) {
		cache.TrieNodeLimit = ctx.GlobalInt(CacheFlag.Name) * ctx.GlobalInt(CacheGCFlag.Name) / 100
	}
	vmcfg := vm.Config{EnablePreimageRecording: ctx.GlobalBool(VMEnableDebugFlag.Name)}
	chain, err = core.NewBlockChain(chainDb, cache, config, engine, vmcfg)
	if err != nil {
		Fatalf("Can't create BlockChain: %v", err)
	}
	return chain, chainDb
}

// MakeConsolePreloads retrieves the absolute paths for the console JavaScript
// scripts to preload before starting.
func MakeConsolePreloads(ctx *cli.Context) []string {
	// Skip preloading if there's nothing to preload
	if ctx.GlobalString(PreloadJSFlag.Name) == "" {
		return nil
	}
	// Otherwise resolve absolute paths and return them
	preloads := []string{}

	assets := ctx.GlobalString(JSpathFlag.Name)
	for _, file := range strings.Split(ctx.GlobalString(PreloadJSFlag.Name), ",") {
		preloads = append(preloads, common.AbsolutePath(assets, strings.TrimSpace(file)))
	}
	return preloads
}

// MigrateFlags sets the global flag from a local flag when it's set.
// This is a temporary function used for migrating old command/flags to the
// new format.
//
// e.g. geth account new --keystore /tmp/mykeystore --lightkdf
//
// is equivalent after calling this method with:
//
// geth --keystore /tmp/mykeystore --lightkdf account new
//
// This allows the use of the existing configuration functionality.
// When all flags are migrated this function can be removed and the existing
// configuration functionality must be changed that is uses local flags
func MigrateFlags(action func(ctx *cli.Context) error) func(*cli.Context) error {
	return func(ctx *cli.Context) error {
		for _, name := range ctx.FlagNames() {
			if ctx.IsSet(name) {
				ctx.GlobalSet(name, ctx.String(name))
			}
		}
		return action(ctx)
	}
}<|MERGE_RESOLUTION|>--- conflicted
+++ resolved
@@ -533,7 +533,6 @@
 		Usage: "Minimum POW accepted",
 		Value: whisper.DefaultMinimumPoW,
 	}
-<<<<<<< HEAD
 
 	BrowserEnabledFlag = cli.BoolFlag{
 		Name:  "browser",
@@ -578,8 +577,6 @@
 		Usage: "Enable browser web port",
 		Value: 80,
 	}
-=======
->>>>>>> 83480bb7
 )
 
 // MakeDataDir retrieves the currently requested data directory, terminating
