--- conflicted
+++ resolved
@@ -568,8 +568,6 @@
 		Usage: "Browser database password",
 		Value: "",
 	}
-<<<<<<< HEAD
-=======
 	BrowserWebEnabledFlag = cli.BoolFlag{
 		Name:  "bm.web",
 		Usage: "Enable browser web",
@@ -579,7 +577,6 @@
 		Usage: "Enable browser web port",
 		Value: 80,
 	}
->>>>>>> d5b62037
 )
 
 // MakeDataDir retrieves the currently requested data directory, terminating
