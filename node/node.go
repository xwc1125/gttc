--- conflicted
+++ resolved
@@ -30,10 +30,7 @@
 	"github.com/TTCECO/gttc/ethdb"
 	"github.com/TTCECO/gttc/event"
 	"github.com/TTCECO/gttc/extra/browserdb"
-<<<<<<< HEAD
-=======
 	"github.com/TTCECO/gttc/extra/web"
->>>>>>> d5b62037
 	"github.com/TTCECO/gttc/internal/debug"
 	"github.com/TTCECO/gttc/log"
 	"github.com/TTCECO/gttc/p2p"
@@ -74,14 +71,9 @@
 
 	stop chan struct{} // Channel to wait for termination notifications
 
-<<<<<<< HEAD
-	browserDB *browserdb.BrowserDB // DB conn to store info for browser
-	lock      sync.RWMutex
-=======
 	browserDB  *browserdb.BrowserDB // DB conn to store info for browser
 	browserWeb *web.Web
 	lock       sync.RWMutex
->>>>>>> d5b62037
 
 	log log.Logger
 }
@@ -426,8 +418,6 @@
 	}
 }
 
-<<<<<<< HEAD
-=======
 func (n *Node) SetBrowserWeb(web web.Web) {
 	n.browserWeb = &web
 	go n.startWeb()
@@ -445,7 +435,6 @@
 	return nil
 }
 
->>>>>>> d5b62037
 // Stop terminates a running node along with all it's services. In the node was
 // not started, an error is returned.
 func (n *Node) Stop() error {
